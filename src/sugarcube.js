/***********************************************************************************************************************

	sugarcube.js

	Copyright © 2013–2022 Thomas Michael Edwards <thomasmedwards@gmail.com>. All rights reserved.
	Use of this source code is governed by a BSD 2-clause "Simplified" License, which may be found in the LICENSE file.

***********************************************************************************************************************/
/*
	global Alert, Browser, Config, Dialog, Engine, Fullscreen, Has, LoadScreen, SimpleStore, L10n, Macro,
	       Outliner, Passage, Save, Scripting, Setting, SimpleAudio, State, Story, UI, UIBar, DebugBar,
	       Util, Visibility, Wikifier
*/
/* eslint-disable no-var */

/*
	Version object.
*/
var version = Object.freeze({
	name       : 'SugarCube',
	major      : '{{BUILD_VERSION_MAJOR}}',
	minor      : '{{BUILD_VERSION_MINOR}}',
	patch      : '{{BUILD_VERSION_PATCH}}',
	prerelease : '{{BUILD_VERSION_PRERELEASE}}',
	build      : '{{BUILD_VERSION_BUILD}}',
	date       : new Date('{{BUILD_VERSION_DATE}}'),
	/* legacy */
	extensions : {},
	/* /legacy */

	toString() {
		const prerelease = this.prerelease ? `-${this.prerelease}` : '';
		return `${this.major}.${this.minor}.${this.patch}${prerelease}+${this.build}`;
	},

	short() {
		const prerelease = this.prerelease ? `-${this.prerelease}` : '';
		return `${this.name} (v${this.major}.${this.minor}.${this.patch}${prerelease})`;
	},

	long() {
		return `${this.name} v${this.toString()} (${this.date.toUTCString()})`;
	}
});

/* eslint-disable no-unused-vars */
/*
	Internal variables.
*/
// Temporary state object.
var TempState = {};

// Legacy macros object.
var macros = {};

// Post-display task callbacks object.
var postdisplay = {};

// Post-render task callbacks object.
var postrender = {};

// Pre-display task callbacks object.
var predisplay = {};

// Pre-history task callbacks object.
var prehistory = {};

// Pre-render task callbacks object.
var prerender = {};

// Session storage manager object.
var session = null;

// Settings object.
var settings = {};

// Setup object.
var setup = {};

// Persistant storage manager object.
var storage = null;

/*
	Legacy aliases.
*/
var browser       = Browser;
var config        = Config;
var has           = Has;
var History       = State;
var state         = State;
var tale          = Story;
var TempVariables = State.temporary;
/* eslint-enable no-unused-vars */

/*
	Global `SugarCube` object.  Allows scripts to detect if they're running in SugarCube by
	testing for the object—e.g., `"SugarCube" in window`—and contains exported identifiers
	for debugging purposes.
*/
Object.defineProperty(window, 'SugarCube', {
	// WARNING: We need to assign new values at points, so seal it, do not freeze it.
	value : Object.seal(Object.assign(Object.create(null), {
		Browser,
		Config,
		Dialog,
		Engine,
		Fullscreen,
		Has,
		L10n,
		Macro,
		Passage,
		Save,
		Scripting,
		Setting,
		SimpleAudio,
		State,
		Story,
		UI,
		UIBar,
		DebugBar,
		Util,
		Visibility,
		Wikifier,
		session,
		settings,
		setup,
		storage,
		version
	}))
});

/*
	Main function, entry point for the story.
*/
jQuery(() => {
	if (DEBUG) { console.log('[SugarCube/main()] Document loaded; beginning startup.'); }

	/*
		WARNING!

		The ordering of the code within this function is critically important,
		so be careful when mucking around with it.
	*/

	// Acquire an initial lock for and initialize the loading screen.
	const lockId = LoadScreen.lock();
	LoadScreen.init();

	// Normalize the document.
	if (document.normalize) {
		document.normalize();
	}

	// From this point on it's promises all the way down.
	new Promise(resolve => {
		// Load the story data.
		Story.load();

		// Initialize the databases.
		// NOTE: `SimpleStore.create(storageId, persistent)`
<<<<<<< HEAD
		storage = SimpleStore.create(Story.id, true);
		session = SimpleStore.create(Story.id, false);
=======
		SugarCube.storage = storage = SimpleStore.create(Story.id, true); // eslint-disable-line no-undef
		SugarCube.session = session = SimpleStore.create(Story.id, false); // eslint-disable-line no-undef
>>>>>>> 9748c9c3

		// Initialize the user interfaces.
		//
		// NOTE: Must be done before user scripts are loaded.
		Dialog.init();
		UIBar.init();
		Engine.init();
		Outliner.init();

		// Run user scripts (user stylesheet, JavaScript, and widgets).
		Engine.runUserScripts();

		// Initialize the localization (must be done after user scripts).
		L10n.init();

		// Alert when the browser is degrading required capabilities.
		if (!session.has('rcWarn') && storage.name === 'cookie') {
			/* eslint-disable no-alert */
			session.set('rcWarn', 1);
			window.alert(L10n.get('warningNoWebStorage'));
			/* eslint-enable no-alert */
		}

		// Initialize the saves.
		Save.init();

		// Initialize the settings.
		Setting.init();

		// Initialize the macros.
		Macro.init();

		// Initialize the debug bar interface.
		if (Config.debug) {
			DebugBar.init();
		}

		// Schedule the start of the engine and interfaces once both the DOM is
		// reporting non-empty dimensions for the viewport and our loading screen
		// lock is the only remaining one.
		const $window   = jQuery(window);
		const vpReadyId = setInterval(() => {
			if ($window.width() && LoadScreen.size <= 1) {
				clearInterval(vpReadyId);
				resolve();
			}
		}, Engine.DOM_DELAY);
	})
		.then(() => {
			// Run the user init passages.
			Engine.runUserInit();

			// Start the UI bar interface.
			UIBar.start();

			// Start the engine.
			Engine.start();

			// Start the debug bar interface.
			if (Config.debug) {
				DebugBar.start();
			}

			// Trigger the `:storyready` global synthetic event.
			jQuery.event.trigger(':storyready');

			// Release our loading screen lock after a short delay.
			setTimeout(() => LoadScreen.unlock(lockId), Engine.DOM_DELAY * 2);

			if (DEBUG) { console.log('[SugarCube/main()] Startup complete; story ready.'); }
		})
		.catch(ex => {
			console.error(ex);
			LoadScreen.clear();
			return Alert.fatal(null, ex.message, ex);
		});
});<|MERGE_RESOLUTION|>--- conflicted
+++ resolved
@@ -158,13 +158,8 @@
 
 		// Initialize the databases.
 		// NOTE: `SimpleStore.create(storageId, persistent)`
-<<<<<<< HEAD
-		storage = SimpleStore.create(Story.id, true);
-		session = SimpleStore.create(Story.id, false);
-=======
 		SugarCube.storage = storage = SimpleStore.create(Story.id, true); // eslint-disable-line no-undef
 		SugarCube.session = session = SimpleStore.create(Story.id, false); // eslint-disable-line no-undef
->>>>>>> 9748c9c3
 
 		// Initialize the user interfaces.
 		//
